--- conflicted
+++ resolved
@@ -22,56 +22,19 @@
 import tempfile
 import time
 
-<<<<<<< HEAD
 from robot.version import get_version
 from robot.api import logger
 from robot.utils import (abspath, ConnectionCache, decode_output, del_env_var,
                          get_env_var, get_env_vars, get_time, is_truthy,
-                         parse_time, plural_or_not, secs_to_timestamp,
-                         secs_to_timestr, seq2str, set_env_var,
-                         timestr_to_secs, unic)
+                         is_unicode, parse_time, plural_or_not,
+                         secs_to_timestamp, secs_to_timestr, seq2str,
+                         set_env_var, timestr_to_secs, unic)
 
 __version__ = get_version()
 PROCESSES = ConnectionCache('No active processes')
 
 
 class OperatingSystem(object):
-=======
-try:
-    from robot.version import get_version
-    from robot.api import logger
-    from robot.utils import (ConnectionCache, seq2str, timestr_to_secs,
-                             secs_to_timestr, plural_or_not, get_time, abspath,
-                             secs_to_timestamp, parse_time, unic, decode_output,
-                             get_env_var, set_env_var, del_env_var, get_env_vars,
-                             is_unicode, decode_from_system)
-    __version__ = get_version()
-    PROCESSES = ConnectionCache('No active processes')
-    del ConnectionCache, get_version
-
-# Support for using this library without installed Robot Framework
-except ImportError:
-    from os.path import abspath
-    from os import (getenv as get_env_var, putenv as set_env_var,
-                    unsetenv as del_env_var, environ)
-    __version__ = '<unknown>'
-    get_env_vars = environ.copy
-    logger = None
-    seq2str = lambda items: ', '.join("'%s'" % item for item in items)
-    timestr_to_secs = int
-    plural_or_not = lambda count: '' if count == 1 else 's'
-    secs_to_timestr = lambda secs: '%d second%s' % (secs, plural_or_not(secs))
-    unic = unicode
-    decode_output = decode_from_system = lambda string: string
-    class _NotImplemented:
-        def __getattr__(self, name):
-            raise NotImplementedError('This usage requires Robot Framework '
-                                      'to be installed.')
-    get_time = secs_to_timestamp = parse_time = PROCESSES = _NotImplemented()
-
-
-class OperatingSystem:
->>>>>>> f97cde12
     """A test library providing keywords for OS related tasks.
 
     ``OperatingSystem`` is Robot Framework's standard library that
