--- conflicted
+++ resolved
@@ -298,14 +298,9 @@
 import re
 
 from robot.version import get_version
-<<<<<<< HEAD
-from robot.utils import (elapsed_time_to_string, is_falsy, secs_to_timestr,
-                         timestr_to_secs, type_name, IRONPYTHON)
-=======
-from robot.utils import (elapsed_time_to_string, secs_to_timestr,
-                         timestr_to_secs, type_name, IRONPYTHON,
-                         is_number, is_string)
->>>>>>> f97cde12
+from robot.utils import (elapsed_time_to_string, is_falsy, is_number,
+                         is_string, secs_to_timestr, timestr_to_secs,
+                         type_name, IRONPYTHON)
 
 __version__ = get_version()
 __all__ = ['convert_time', 'convert_date', 'subtract_date_from_date',
