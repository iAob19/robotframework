--- conflicted
+++ resolved
@@ -16,18 +16,10 @@
 
 from robot.errors import DataError
 from robot.output import LOGGER
-<<<<<<< HEAD
-from robot.utils import DotDict, is_string, prepr, split_tags_from_doc, unic
-from robot.variables import is_list_var
+from robot.utils import is_string, unic
 
-from .arguments import (ArgumentMapper, ArgumentResolver,
-                        EmbeddedArguments, UserKeywordArgumentParser)
 from .builder import ResourceFileBuilder
-=======
-from robot.utils import unic
-
 from .arguments import EmbeddedArguments, UserKeywordArgumentParser
->>>>>>> fa061239
 from .handlerstore import HandlerStore
 from .userkeywordrunner import UserKeywordRunner, EmbeddedArgsUserKeywordRunner
 from .usererrorhandler import UserErrorHandler
