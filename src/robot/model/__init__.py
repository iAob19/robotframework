#  Copyright 2008-2015 Nokia Solutions and Networks
#
#  Licensed under the Apache License, Version 2.0 (the "License");
#  you may not use this file except in compliance with the License.
#  You may obtain a copy of the License at
#
#      http://www.apache.org/licenses/LICENSE-2.0
#
#  Unless required by applicable law or agreed to in writing, software
#  distributed under the License is distributed on an "AS IS" BASIS,
#  WITHOUT WARRANTIES OR CONDITIONS OF ANY KIND, either express or implied.
#  See the License for the specific language governing permissions and
#  limitations under the License.

"""Package with reusable and extendable model classes.

This package contains base classes, for example, for
:class:`test suites <robot.model.testsuite.TestSuite>`,
:class:`test cases <robot.model.testcase.TestCase>` and
:class:`keywords <robot.model.keyword.Keyword>`, and for other generic
functionality, such as :mod:`visitors <robot.model.visitor>`.

These classes are extended both in :mod:`robot.result` and :mod:`robot.running`
packages and used also elsewhere. There should, however, be no need to
externally use these classes directly, and they are not part of the public API.

This package is considered stable.
"""

from .configurer import SuiteConfigurer
from .testsuite import TestSuite
from .testcase import TestCase
from .keyword import Keyword, Keywords
from .message import Message
<<<<<<< HEAD
from .tags import Tags, TagPattern, TagPatterns
=======
from .modifier import ModelModifier
from .tags import Tags, TagPatterns
>>>>>>> 457f4250
from .criticality import Criticality
from .namepatterns import SuiteNamePatterns, TestNamePatterns
from .visitor import SuiteVisitor, SkipAllVisitor
from .totalstatistics import TotalStatisticsBuilder
from .statistics import Statistics
from .imports import Imports
from .itemlist import ItemList<|MERGE_RESOLUTION|>--- conflicted
+++ resolved
@@ -32,12 +32,8 @@
 from .testcase import TestCase
 from .keyword import Keyword, Keywords
 from .message import Message
-<<<<<<< HEAD
+from .modifier import ModelModifier
 from .tags import Tags, TagPattern, TagPatterns
-=======
-from .modifier import ModelModifier
-from .tags import Tags, TagPatterns
->>>>>>> 457f4250
 from .criticality import Criticality
 from .namepatterns import SuiteNamePatterns, TestNamePatterns
 from .visitor import SuiteVisitor, SkipAllVisitor
